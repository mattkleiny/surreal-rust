--- conflicted
+++ resolved
@@ -17,11 +17,7 @@
 mod priorityqueue;
 mod resources;
 mod ringbuffer;
-<<<<<<< HEAD
 mod skiplist;
-mod spatial;
-=======
->>>>>>> e39fe244
 
 /// A faster hash set that is not resilient to DoS attacks.
 pub type FastHashSet<K> = rustc_hash::FxHashSet<K>;
